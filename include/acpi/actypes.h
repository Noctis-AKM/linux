--- conflicted
+++ resolved
@@ -783,11 +783,7 @@
  *   |  | | |  +-- Type of dispatch:to method, handler, notify, or none
  *   |  | | +----- Interrupt type: edge or level triggered
  *   |  | +------- Is a Wake GPE
-<<<<<<< HEAD
- *   |  +--------- Is GPE masked by the software GPE masking mechanism
-=======
  *   |  +--------- Has been enabled automatically at init time
->>>>>>> bb176f67
  *   +------------ <Reserved>
  */
 #define ACPI_GPE_DISPATCH_NONE          (u8) 0x00
