--- conflicted
+++ resolved
@@ -233,8 +233,6 @@
 				reg = <0x0 0x098d0 0x0 0x10>;
 				clocks = <&xtal>;
 			};
-<<<<<<< HEAD
-=======
 
 			spifc: spi@8c80 {
 				compatible = "amlogic,meson-gxbb-spifc";
@@ -274,7 +272,6 @@
 				#size-cells = <0>;
 				status = "disabled";
 			};
->>>>>>> e1e4a1a4
 		};
 
 		gic: interrupt-controller@c4301000 {
@@ -326,8 +323,6 @@
 					};
 				};
 
-<<<<<<< HEAD
-=======
 				i2c_ao_pins: i2c_ao {
 					mux {
 						groups = "i2c_sck_ao",
@@ -336,7 +331,6 @@
 					};
 				};
 
->>>>>>> e1e4a1a4
 				pwm_ao_a_3_pins: pwm_ao_a_3 {
 					mux {
 						groups = "pwm_ao_a_3";
@@ -387,8 +381,6 @@
 				interrupts = <GIC_SPI 196 IRQ_TYPE_EDGE_RISING>;
 				status = "disabled";
 			};
-<<<<<<< HEAD
-=======
 
 			pwm_ab_AO: pwm@550 {
 				compatible = "amlogic,meson-gxbb-pwm";
@@ -406,7 +398,6 @@
 				#size-cells = <0>;
 				status = "disabled";
 			};
->>>>>>> e1e4a1a4
 		};
 
 		periphs: periphs@c8834000 {
@@ -667,15 +658,10 @@
 			       0x0 0xc8834540 0x0 0x4>;
 			interrupts = <0 8 1>;
 			interrupt-names = "macirq";
-<<<<<<< HEAD
-			clocks = <&clkc CLKID_ETH>;
-			clock-names = "stmmaceth";
-=======
 			clocks = <&clkc CLKID_ETH>,
 				 <&clkc CLKID_FCLK_DIV2>,
 				 <&clkc CLKID_MPLL2>;
 			clock-names = "stmmaceth", "clkin0", "clkin1";
->>>>>>> e1e4a1a4
 			phy-mode = "rgmii";
 			status = "disabled";
 		};
