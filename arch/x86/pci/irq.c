--- conflicted
+++ resolved
@@ -1256,11 +1256,7 @@
 
 static void pirq_disable_irq(struct pci_dev *dev)
 {
-<<<<<<< HEAD
-	if (io_apic_assign_pci_irqs && !dev->dev.power.is_prepared &&
-=======
 	if (io_apic_assign_pci_irqs && !mp_should_keep_irq(&dev->dev) &&
->>>>>>> 9e82bf01
 	    dev->irq) {
 		mp_unmap_irq(dev->irq);
 		dev->irq = 0;
