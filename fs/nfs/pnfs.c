--- conflicted
+++ resolved
@@ -1080,7 +1080,6 @@
 	lo = nfsi->layout;
 	if (!lo || !test_and_clear_bit(NFS_LAYOUT_ROC, &lo->plh_flags) ||
 	    test_bit(NFS_LAYOUT_BULK_RECALL, &lo->plh_flags))
-<<<<<<< HEAD
 		goto out_noroc;
 
 	/* Don't return layout if we hold a delegation */
@@ -1094,10 +1093,8 @@
 			goto out_noroc;
 	}
 
-=======
-		goto out_nolayout;
+		goto out_noroc;
 	pnfs_clear_retry_layoutget(lo);
->>>>>>> 7c13789e
 	list_for_each_entry_safe(lseg, tmp, &lo->plh_segs, pls_list)
 		if (test_bit(NFS_LSEG_ROC, &lseg->pls_flags)) {
 			mark_lseg_invalid(lseg, &tmp_list);
@@ -1111,10 +1108,7 @@
 	pnfs_free_lseg_list(&tmp_list);
 	return true;
 
-<<<<<<< HEAD
 out_noroc:
-=======
-out_nolayout:
 	if (lo) {
 		stateid = lo->plh_stateid;
 		layoutreturn =
@@ -1125,7 +1119,6 @@
 			pnfs_get_layout_hdr(lo);
 		}
 	}
->>>>>>> 7c13789e
 	spin_unlock(&ino->i_lock);
 	if (layoutreturn)
 		pnfs_send_layoutreturn(lo, stateid, IOMODE_ANY, true);
